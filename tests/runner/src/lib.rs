<<<<<<< HEAD
use bootloader::BootConfig;
use std::{io::Write, path::Path, process::Command};
=======
use std::{io::Read, path::Path, process::Command};
>>>>>>> 78c35e4b

const QEMU_ARGS: &[&str] = &[
    "-device",
    "isa-debug-exit,iobase=0xf4,iosize=0x04",
    "-serial",
    "stdio",
    "-display",
    "none",
    "--no-reboot",
];
const SEPARATOR: &str = "\n____________________________________\n";

pub fn run_test_kernel(kernel_binary_path: &str) {
    run_test_kernel_internal(kernel_binary_path, None, None)
}
pub fn run_test_kernel_with_ramdisk(kernel_binary_path: &str, ramdisk_path: Option<&Path>) {
    run_test_kernel_internal(kernel_binary_path, ramdisk_path, None)
}
pub fn run_test_kernel_with_config_file(
    kernel_binary_path: &str,
    config_file: Option<&BootConfig>,
) {
    run_test_kernel_internal(kernel_binary_path, None, config_file)
}

pub fn run_test_kernel_internal(
    kernel_binary_path: &str,
    ramdisk_path: Option<&Path>,
    config_file_path: Option<&BootConfig>,
) {
    let kernel_path = Path::new(kernel_binary_path);

    #[cfg(feature = "uefi")]
    {
        // create a GPT disk image for UEFI booting
        let gpt_path = kernel_path.with_extension("gpt");
        let mut uefi_builder = bootloader::UefiBoot::new(kernel_path);
        // Set ramdisk for test, if supplied.
        if let Some(rdp) = ramdisk_path {
            uefi_builder.set_ramdisk(rdp);
        }
        if let Some(cfp) = config_file_path {
            uefi_builder.set_boot_config(cfp);
        }
        uefi_builder.create_disk_image(&gpt_path).unwrap();

        // create a TFTP folder with the kernel executable and UEFI bootloader for
        // UEFI PXE booting
        let tftp_path = kernel_path.with_extension("tftp");
        uefi_builder.create_pxe_tftp_folder(&tftp_path).unwrap();

        run_test_kernel_on_uefi(&gpt_path);
        run_test_kernel_on_uefi_pxe(&tftp_path);
    }

    #[cfg(feature = "bios")]
    {
        // create an MBR disk image for legacy BIOS booting
        let mbr_path = kernel_path.with_extension("mbr");
        let mut bios_builder = bootloader::BiosBoot::new(kernel_path);
        // Set ramdisk for test, if supplied.
        if let Some(rdp) = ramdisk_path {
            bios_builder.set_ramdisk(rdp);
        }
        if let Some(cfp) = config_file_path {
            bios_builder.set_boot_config(cfp);
        }
        bios_builder.create_disk_image(&mbr_path).unwrap();

        run_test_kernel_on_bios(&mbr_path);
    }
}

#[cfg(feature = "uefi")]
pub fn run_test_kernel_on_uefi(out_gpt_path: &Path) {
    let ovmf_pure_efi = ovmf_prebuilt::ovmf_pure_efi();
    let args = [
        "-bios",
        ovmf_pure_efi.to_str().unwrap(),
        "-drive",
        &format!("format=raw,file={}", out_gpt_path.display()),
    ];
    run_qemu(args);
}

#[cfg(feature = "bios")]
pub fn run_test_kernel_on_bios(out_mbr_path: &Path) {
    let args = [
        "-drive",
        &(format!("format=raw,file={}", out_mbr_path.display())),
    ];
    run_qemu(args);
}

#[cfg(feature = "uefi")]
pub fn run_test_kernel_on_uefi_pxe(out_tftp_path: &Path) {
    let ovmf_pure_efi = ovmf_prebuilt::ovmf_pure_efi();
    let args = [
        "-netdev",
        &format!(
            "user,id=net0,net=192.168.17.0/24,tftp={},bootfile=bootloader,id=net0",
            out_tftp_path.display()
        ),
        "-device",
        "virtio-net-pci,netdev=net0",
        "-bios",
        ovmf_pure_efi.to_str().unwrap(),
    ];
    run_qemu(args);
}

fn run_qemu<'a, A>(args: A)
where
    A: IntoIterator<Item = &'a str>,
{
    use std::process::Stdio;

    let mut run_cmd = Command::new("qemu-system-x86_64");
    run_cmd.args(args);
    run_cmd.args(QEMU_ARGS);
    let run_cmd_str = format!("{run_cmd:?}");

    run_cmd.stdout(Stdio::piped());
    run_cmd.stderr(Stdio::piped());

    let mut child = run_cmd.spawn().unwrap();

    let child_stdout = child.stdout.take().unwrap();
    let mut child_stderr = child.stderr.take().unwrap();

    let copy_stdout = std::thread::spawn(move || {
        let print_cmd = format!("\nRunning {run_cmd_str}\n\n").into_bytes();
        let mut output = print_cmd.chain(child_stdout).chain(SEPARATOR.as_bytes());
        std::io::copy(
            &mut output,
            &mut strip_ansi_escapes::Writer::new(std::io::stdout()),
        )
    });
    let copy_stderr = std::thread::spawn(move || {
        std::io::copy(
            &mut child_stderr,
            &mut strip_ansi_escapes::Writer::new(std::io::stderr()),
        )
    });

    let exit_status = child.wait().unwrap();
    match exit_status.code() {
        Some(33) => {}                     // success
        Some(35) => panic!("Test failed"), // success
        other => panic!("Test failed with unexpected exit code `{other:?}`"),
    }

    copy_stdout.join().unwrap().unwrap();
    copy_stderr.join().unwrap().unwrap();
}<|MERGE_RESOLUTION|>--- conflicted
+++ resolved
@@ -1,9 +1,5 @@
-<<<<<<< HEAD
 use bootloader::BootConfig;
 use std::{io::Write, path::Path, process::Command};
-=======
-use std::{io::Read, path::Path, process::Command};
->>>>>>> 78c35e4b
 
 const QEMU_ARGS: &[&str] = &[
     "-device",
