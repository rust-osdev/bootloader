#![feature(abi_x86_interrupt)]
#![feature(const_fn)]
#![feature(llvm_asm)]
#![no_std]
<<<<<<< HEAD

pub mod idt;
pub mod monitor;
=======
pub mod monitor;

pub struct V86 {}

impl V86 {
    fn gpf_handler(frame: InterruptStackFrame) {
        let instruction_pointer = ((frame.cs << 4) + frame.eip) as *const _ as u16;
        let instructions = slice::from_raw_parts_mut(instruction_pointer, 2);

        let ivt_pointer = 0 as *const _ as u16;
        let ivt = slice::from_raw_parts_mut(ivt_pointer, 1024);

        let stack_pointer = ((frame.ss << 4) + frame.esp) as u16;
        let stack = slice::from_raw_parts_mut(stack_pointer, 16);

        match instructions[0] {
            0xcd => match instructions[1] {
                0xff => {
                    match frame.eax {
                        0x0 => {}, // Terminate V86
                        0x1 => {}, // Copy from 1MB buffer
                        _ => panic!("Invalid V86 Monitor Function")
                    }
                },
                _ => {
                    stack -= 3;
                    frame.esp = ((frame.esp) & 0xffff) - 6) & 0xffff;
                    
                    stack[0] = (frame.eip + 2) as u16;
                    stack[1] = frame.cs;
                    stack[2] = frame.eflags as u16;

                    if current.v86_if {
                        stack[2] |= EFLAG_IF;
                    } else {
                        stack[2] &= ~EFLAG_IF;
                    }

                    current.v86_if = false;
                    frame.cs = ivt[instruction_pointer[1] * 2 + 1];
                    frame.eip = ivt[instruction_pointer[1] * 2];
                }
            },
            _ => {}
        }
    }
}
>>>>>>> d5e058ac
<|MERGE_RESOLUTION|>--- conflicted
+++ resolved
@@ -2,17 +2,14 @@
 #![feature(const_fn)]
 #![feature(llvm_asm)]
 #![no_std]
-<<<<<<< HEAD
 
 pub mod idt;
-pub mod monitor;
-=======
 pub mod monitor;
 
 pub struct V86 {}
 
 impl V86 {
-    fn gpf_handler(frame: InterruptStackFrame) {
+    fn gpf_handler(frame: idt::InterruptStackFrame) {
         let instruction_pointer = ((frame.cs << 4) + frame.eip) as *const _ as u16;
         let instructions = slice::from_raw_parts_mut(instruction_pointer, 2);
 
@@ -53,5 +50,4 @@
             _ => {}
         }
     }
-}
->>>>>>> d5e058ac
+}